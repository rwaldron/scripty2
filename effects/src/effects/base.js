Effect.Base = Class.create({
  initialize: function(options) {
    Effect.initialize();
    this.updateWithoutWrappers = this.update;
<<<<<<< HEAD

    if (options.queue && !Effect.queues.include(options.queue))
      Effect.queues.push(options.queue);

=======
    
    if(options && options.queue && !Effect.queues.include(options.queue))
      Effect.queues.push(options.queue);    
    
>>>>>>> 20957e54
    this.setOptions(options);
    this.state = 'idle';

    $w('after before').each(function(method) {
      this[method] = function(method) {
        method(this);
        return this; 
      }
    }, this);
  },

  setOptions: function(options) {
    if (!this.options) this.options = Object.extend({
      transition: options && options.tween ? options.tween : 'sinusoidal',
      queue:      Effect.globalQueue,
      position:   'parallel',
      fps:        600
    }, options);

    if (this.options.beforeUpdate || this.options.afterUpdate) {
      this.update = this.updateWithoutWrappers.wrap( function(proceed,position){
        if (this.options.beforeUpdate) this.options.beforeUpdate(this);
        proceed(position);
        if (this.options.afterUpdate) this.options.afterUpdate(this);
      }.bind(this));
    }
    this.options.transition = Object.propertize(this.options.transition, Effect.Transitions);
  },

  play: function(options) {
    this.setOptions(options);
    this.frameCount = 0;
    this.options.queue.add(this);
    this.duration = this.endsAt-this.startsAt;
    this.maxFrames = this.options.fps * this.duration / 1000;
    return this;
  },

  render: function(timestamp) {
    if (timestamp >= this.startsAt) {
      if (this.state == 'idle') {
        if (this.options.before) this.options.before(this);
        if (this.setup) this.setup();
        this.state = 'running';
      }
      if (timestamp >= this.endsAt) {
        this.update(1);
        if (this.teardown) this.teardown();
        if (this.options.after) this.options.after(this);
        this.state = 'finished';
      } else {
        var position = 1 - (this.endsAt-timestamp) / this.duration;
        var frame = (this.maxFrames * position).floor();
        if (frame > this.frameCount) {
          this.update(this.options.transition(position));
          this.frameCount++;
        }
      }
    }
    return this;
  },

  inspect: function() {
    return '#<Effect:' + [this.state, this.startsAt, this.endsAt].inspect() + '>';
  }
});

Effect.Element = Class.create(Effect.Base, {
  initialize: function($super, element, options) {
    this.element = $(element);
    this.operators = [];
    return $super(options);
  },

  animate: function() {
    var args = $A(arguments), operator = args.shift().capitalize();
    this.operators.push(new Effect.Operators[operator](args[0], args[1] || {}));
  },

  play: function($super, element, options) {
    if (element) this.element = $(element);
    return $super(options);
  },

  update: function(position) {
    this.operators.invoke('render', position);
  }
});<|MERGE_RESOLUTION|>--- conflicted
+++ resolved
@@ -2,17 +2,10 @@
   initialize: function(options) {
     Effect.initialize();
     this.updateWithoutWrappers = this.update;
-<<<<<<< HEAD
 
-    if (options.queue && !Effect.queues.include(options.queue))
+    if(options && options.queue && !Effect.queues.include(options.queue))
       Effect.queues.push(options.queue);
 
-=======
-    
-    if(options && options.queue && !Effect.queues.include(options.queue))
-      Effect.queues.push(options.queue);    
-    
->>>>>>> 20957e54
     this.setOptions(options);
     this.state = 'idle';
 
